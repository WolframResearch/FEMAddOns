(* ::Package:: *)

(* Paclet Info File *)

(* created 2017/11/6*)

Paclet[
Name -> "FEMAddOns",
<<<<<<< HEAD
Version -> "1.1",
Description -> "Package provides additional finite element method functionality.",
=======
Version -> "1.0.1",
>>>>>>> 8ff0c882
MathematicaVersion -> "11+",
Extensions -> {
	{"Kernel", Context -> "FEMAddOns`"},
	{"Kernel", Root -> "DistMesh/Kernel", Context -> {"DistMesh`"}},
	{"Kernel", Root -> "DomainDecomposition/Kernel", Context -> {"DomainDecomposition`"}},
	{"Kernel", Root -> "FEMUtils/Kernel", Context -> {"FEMUtils`"}},

	{"Documentation", Root -> "DistMesh/Documentation"},
	{"Documentation", Root -> "DomainDecomposition/Documentation"},
	{"Documentation", Root -> "FEMUtils/Documentation", MainPage -> "Guides/FEMAddOns"}
}
]

<|MERGE_RESOLUTION|>--- conflicted
+++ resolved
@@ -6,12 +6,8 @@
 
 Paclet[
 Name -> "FEMAddOns",
-<<<<<<< HEAD
-Version -> "1.1",
+Version -> "1.1.0",
 Description -> "Package provides additional finite element method functionality.",
-=======
-Version -> "1.0.1",
->>>>>>> 8ff0c882
 MathematicaVersion -> "11+",
 Extensions -> {
 	{"Kernel", Context -> "FEMAddOns`"},
